// Licensed to the Software Freedom Conservancy (SFC) under one
// or more contributor license agreements.  See the NOTICE file
// distributed with this work for additional information
// regarding copyright ownership.  The SFC licenses this file
// to you under the Apache License, Version 2.0 (the
// "License"); you may not use this file except in compliance
// with the License.  You may obtain a copy of the License at
//
//   http://www.apache.org/licenses/LICENSE-2.0
//
// Unless required by applicable law or agreed to in writing,
// software distributed under the License is distributed on an
// "AS IS" BASIS, WITHOUT WARRANTIES OR CONDITIONS OF ANY
// KIND, either express or implied.  See the License for the
// specific language governing permissions and limitations
// under the License.

import SeleniumError from './SeleniumError'

/**
 * Parses a Selenium locator, returning its type and the unprefixed locator
 * string as an object.
 *
 * @param locator  the locator to parse
 */
export function parse_locator(locator, silent = false) {
  if (!locator) {
    throw new TypeError('Locator cannot be empty')
  }
  const result = locator.match(/^([A-Za-z]+)=.+/)
  if (result) {
    let type = result[1]
    const length = type.length
    if (type === 'link') {
      // deprecation control
      browser.runtime.sendMessage({
        log: {
          type: 'warn',
          message:
            'link locators are deprecated in favor of linkText and partialLinkText, link is treated as linkText',
        },
      })
      type = 'linkText'
    }
    const actualLocator = locator.substring(length + 1)
    return { type: type, string: actualLocator }
  }
  const implicitType = locator.indexOf('//') === -1 ? 'id' : 'xpath'
  if (!silent) {
    browser.runtime.sendMessage({
      log: {
        type: 'warn',
        message: `implicit locators are deprecated, please change the locator to ${implicitType}=${locator}`,
      },
    })
  }
  return { type: implicitType, string: locator }
}

/**
 * Returns the tag name of an element lowercased.
 *
 * @param element  an HTMLElement
 */
export function getTagName(element) {
  let tagName
  if (element && element.tagName && element.tagName.toLowerCase) {
    tagName = element.tagName.toLowerCase()
  }
  return tagName
}

/**
 * Returns the absolute time represented as an offset of the current time.
 * Throws a SeleniumException if timeout is invalid.
 *
 * @param timeout  the number of milliseconds from "now" whose absolute time
 *                 to return
 */
export function getTimeoutTime(timeout) {
  const now = new Date().getTime()
  const timeoutLength = parseInt(timeout)

  if (isNaN(timeoutLength)) {
    throw new SeleniumError("Timeout is not a number: '" + timeout + "'")
  }

  return now + timeoutLength
}

export function extractExceptionMessage(ex) {
  if (ex == null) return 'null exception'
  if (ex.message != null) return ex.message
  if (ex.toString && ex.toString() != null) return ex.toString()
}

// Strings utilities
export function lowerFirstChar(str) {
  return str.charAt(0).toLowerCase() + str.substr(1)
}

export function upperFirstChar(str) {
  return str.charAt(0).toUpperCase() + str.substr(1)
}

<<<<<<< HEAD
export const isProduction = process.env.NODE_ENV === 'production'

export function calculateFrameIndex(indicatorIndex, targetFrameIndex) {
  if (indicatorIndex < 0) return targetFrameIndex
  return indicatorIndex < targetFrameIndex
    ? targetFrameIndex - 1
    : targetFrameIndex
}

export const isStaging = process.env.NODE_ENV === 'staging'
=======
export function calculateFrameIndex(indicatorIndex, targetFrameIndex) {
  if (indicatorIndex < 0) return targetFrameIndex;
  return (indicatorIndex < targetFrameIndex) ? targetFrameIndex - 1 : targetFrameIndex;
}
>>>>>>> b5d9ad39
<|MERGE_RESOLUTION|>--- conflicted
+++ resolved
@@ -103,20 +103,9 @@
   return str.charAt(0).toUpperCase() + str.substr(1)
 }
 
-<<<<<<< HEAD
-export const isProduction = process.env.NODE_ENV === 'production'
-
 export function calculateFrameIndex(indicatorIndex, targetFrameIndex) {
   if (indicatorIndex < 0) return targetFrameIndex
   return indicatorIndex < targetFrameIndex
     ? targetFrameIndex - 1
     : targetFrameIndex
-}
-
-export const isStaging = process.env.NODE_ENV === 'staging'
-=======
-export function calculateFrameIndex(indicatorIndex, targetFrameIndex) {
-  if (indicatorIndex < 0) return targetFrameIndex;
-  return (indicatorIndex < targetFrameIndex) ? targetFrameIndex - 1 : targetFrameIndex;
-}
->>>>>>> b5d9ad39
+}