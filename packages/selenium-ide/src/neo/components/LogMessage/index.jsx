// Licensed to the Software Freedom Conservancy (SFC) under one
// or more contributor license agreements.  See the NOTICE file
// distributed with this work for additional information
// regarding copyright ownership.  The SFC licenses this file
// to you under the Apache License, Version 2.0 (the
// "License"); you may not use this file except in compliance
// with the License.  You may obtain a copy of the License at
//
//   http://www.apache.org/licenses/LICENSE-2.0
//
// Unless required by applicable law or agreed to in writing,
// software distributed under the License is distributed on an
// "AS IS" BASIS, WITHOUT WARRANTIES OR CONDITIONS OF ANY
// KIND, either express or implied.  See the License for the
// specific language governing permissions and limitations
// under the License.

import React from "react";
import PropTypes from "prop-types";
import { observer } from "mobx-react";
import classNames from "classnames";
import Linkify from "react-linkify";
import { LogTypes } from "../../ui-models/Log";
import "./style.css";

@observer
export default class LogMessage extends React.Component {
  render() {
    let statusMessage = "";
    if (this.props.log.status && !this.props.log.isNotice) {
      if (this.props.log.status === LogTypes.Success) {
        statusMessage = "OK";
      } else if (this.props.log.status === LogTypes.Failure) {
        statusMessage = `Failed${this.props.log.description ? ":" : ""}`;
      } else if (this.props.log.status === LogTypes.Undetermined) {
        statusMessage = "Undetermined";
      }
    }
    return (
<<<<<<< HEAD
      <li className={classNames("log", this.props.log.status, {notice: this.props.log.isNotice})}>
        <Linkify properties={{
          target: "_blank"
        }}>
          {this.props.log.index && <span className="index">{this.props.log.index}.</span>}
          <span className="message">{this.props.log.message}<span className="status"> {statusMessage}</span></span>
          {this.props.log.description && <div className="details">{this.props.log.description}</div>}
        </Linkify>
=======
      <li className={classNames("log", this.props.log.status, { notice: this.props.log.isNotice })}>
        {this.props.log.index && <span className="index">{this.props.log.index}.</span>}
        <span className="message">{this.props.log.message}<span className="status"> {statusMessage}</span></span>
        {this.props.log.error && <div className="error-message">{this.props.log.error}</div>}
>>>>>>> 48e2b3cf
      </li>
    );
  }
  static propTypes = {
    log: PropTypes.object
  };
}<|MERGE_RESOLUTION|>--- conflicted
+++ resolved
@@ -37,8 +37,7 @@
       }
     }
     return (
-<<<<<<< HEAD
-      <li className={classNames("log", this.props.log.status, {notice: this.props.log.isNotice})}>
+      <li className={classNames("log", this.props.log.status, { notice: this.props.log.isNotice })}>
         <Linkify properties={{
           target: "_blank"
         }}>
@@ -46,12 +45,6 @@
           <span className="message">{this.props.log.message}<span className="status"> {statusMessage}</span></span>
           {this.props.log.description && <div className="details">{this.props.log.description}</div>}
         </Linkify>
-=======
-      <li className={classNames("log", this.props.log.status, { notice: this.props.log.isNotice })}>
-        {this.props.log.index && <span className="index">{this.props.log.index}.</span>}
-        <span className="message">{this.props.log.message}<span className="status"> {statusMessage}</span></span>
-        {this.props.log.error && <div className="error-message">{this.props.log.error}</div>}
->>>>>>> 48e2b3cf
       </li>
     );
   }
