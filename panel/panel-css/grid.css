/*table {
    width: 100%;
    empty-cells: show;
    table-layout: fixed;
}

thead,
tbody {
    width: 100%;
}

th {
    line-height: 20px;
    text-align: left;
    border-bottom: 2px solid #a6a6a6;
    border-right: 1px solid #a6a6a6;
    background-color: #f7f7f7;
    cursor: default;
}

/*.command-command {
    width: 25%;
}

.target-command {
    width: 40%;
}

.value-command {
    width: 35%;
}

td {
    text-align: left;
    border-right: 1px solid #a6a6a6;
    cursor: default;
    overflow: hidden;
    white-space: nowrap;
}*/

.executing {
    background-color: #ffffe6;
}

.success {
    background-color: #e5ffe5;
}

.fail {
    background-color: #ffe5e5;
}

/*.even {
    background-color: #efefef;
}

.odd {
    background-color: #ffffff;
}*/

.selectedRecord {
    background-color: #f8f8f8;
}

.selectedCase {
    text-decoration: underline;
}

.selectedSuite > p{
}
<<<<<<< HEAD
/*
#command-toolbar > div {
=======

#command-toolbar>div {
>>>>>>> 94a579ef
    height: 30px;
    border-bottom: 5px solid #b3b3b3;
}

#command-toolbar>div>div {
    float: left;
}

#command-toolbar>div>div:first-child {
    height: 30px;
    width: 80px;
    line-height: 30px;
}

#command-toolbar>div>div:nth-child(2) {
    height: 30px;
    width: calc(100% - 90px);
    line-height: 30px;
}

#command-command,
#command-target,
#command-value {
    width: 100%;
}

#testCase-grid div {
    cursor: pointer;
}

#testCase-grid>div {
    border-bottom: 3px solid #dbdde0;
    font-weight: bold;
}

#testCase-grid>div>div {
    margin-left: 20px;
    font-weight: normal;
}*/<|MERGE_RESOLUTION|>--- conflicted
+++ resolved
@@ -68,13 +68,8 @@
 
 .selectedSuite > p{
 }
-<<<<<<< HEAD
-/*
-#command-toolbar > div {
-=======
 
-#command-toolbar>div {
->>>>>>> 94a579ef
+/*#command-toolbar > div {
     height: 30px;
     border-bottom: 5px solid #b3b3b3;
 }
