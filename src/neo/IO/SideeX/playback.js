import { reaction } from "mobx";
import PlaybackState, { PlaybackStates } from "../../stores/view/PlaybackState";
import UiState from "../../stores/view/UiState";
const { ExtCommand, isExtCommand } = window;

const extCommand = new ExtCommand();
window.extCommand = extCommand;
let baseUrl = "";

function play(currUrl) {
  baseUrl = currUrl;
  prepareToPlay()
    .then(executionLoop)
    .then(finishPlaying)
    .catch(catchPlayingError);
}

function playAfterConnectionFailed() {
  prepareToPlayAfterConnectionFailed()
    .then(executionLoop)
    .then(finishPlaying)
    .catch(catchPlayingError);
}

function executionLoop() {
  (PlaybackState.currentPlayingIndex < 0) ? PlaybackState.setPlayingIndex(0) : PlaybackState.setPlayingIndex(PlaybackState.currentPlayingIndex + 1);
  if (PlaybackState.currentPlayingIndex >= PlaybackState.runningQueue.length && PlaybackState.isPlaying) PlaybackState.stopPlaying();
  if (!PlaybackState.isPlaying || PlaybackState.paused) return false;
  const { id, command, target, value } = PlaybackState.runningQueue[PlaybackState.currentPlayingIndex];
  PlaybackState.setCommandState(id, PlaybackStates.Pending);
  if (isExtCommand(command)) {
    let upperCase = command.charAt(0).toUpperCase() + command.slice(1);
    return (extCommand["do" + upperCase](target, value))
      .then(executionLoop); 
  } else {
    return doPreparation()
      .then(doPrePageWait)
      .then(doPageWait)
      .then(doAjaxWait)
      .then(doDomWait)
      .then(doCommand)
      .then(doDelay)
      .then(executionLoop);
  }
}

function prepareToPlay() {
  PlaybackState.setPlayingIndex(PlaybackState.currentPlayingIndex - 1);
  return extCommand.init();
}

function prepareToPlayAfterConnectionFailed() {
  return Promise.resolve(true);
}

function finishPlaying() {
  if (!PlaybackState.paused) PlaybackState.finishPlaying();
}

function catchPlayingError(message) {
  if (isReceivingEndError(message)) {
    setTimeout(function() {
      PlaybackState.setPlayingIndex(PlaybackState.currentPlayingIndex - 1);
      playAfterConnectionFailed();
    }, 100);
  } else {
    reportError(message);
    finishPlaying();
  }
}

function reportError(error) {
  const { id } = PlaybackState.runningQueue[PlaybackState.currentPlayingIndex];
  let message = error;
  if (error.message === "this.playingFrameLocations[this.currentPlayingTabId] is undefined") {
    message = "The current tab is invalid for testing (e.g. about:home), surf to a webpage before using the extension";
  }
  PlaybackState.setCommandState(id, PlaybackStates.Failed, message);
}

reaction(
  () => PlaybackState.isPlaying,
  isPlaying => { isPlaying ? play(UiState.baseUrl) : null; }
);

reaction(
  () => PlaybackState.paused,
  paused => {
    if (!paused) {
      PlaybackState.setPlayingIndex(PlaybackState.currentPlayingIndex - 1);
      playAfterConnectionFailed();
    }
  }
);

function doPreparation() {
  return extCommand.sendMessage("waitPreparation", "", "")
    .then(function() {
      return true;
    });
}

function doPrePageWait() {
  return extCommand.sendMessage("prePageWait", "", "")
    .then(function(response) {
      if (response && response.new_page) {
        return doPrePageWait();
      } else {
        return true;
      }
    });
}

function doPageWait(res, pageTime, pageCount = 0) {
  return extCommand.sendMessage("pageWait", "", "")
    .then(function(response) {
      if (pageTime && (Date.now() - pageTime) > 30000) {
        reportError("Page Wait timed out after 30000ms");
        return true;
      } else if (response && response.page_done) {
        return true;
      } else {
        pageCount++;
        if (pageCount == 1) {
          pageTime = Date.now();
        }
        return doPageWait(false, pageTime, pageCount);
      }
    });
}

function doAjaxWait(res, ajaxTime, ajaxCount = 0) {
  return extCommand.sendMessage("ajaxWait", "", "")
    .then(function(response) {
      if (ajaxTime && (Date.now() - ajaxTime) > 30000) {
        reportError("Ajax Wait timed out after 30000ms");
        return true;
      } else if (response && response.ajax_done) {
        return true;
      } else {
        ajaxCount++;
        if (ajaxCount == 1) {
          ajaxTime = Date.now();
        }
        return doAjaxWait(false, ajaxTime, ajaxCount);
      }
    });
}

function doDomWait(res, domTime, domCount = 0) {
  return extCommand.sendMessage("domWait", "", "")
    .then(function(response) {
      if (domTime && (Date.now() - domTime) > 30000) {
        reportError("DOM Wait timed out after 30000ms");
        return true;
      } else if (response && (Date.now() - response.dom_time) < 400) {
        domCount++;
        if (domCount == 1) {
          domTime = Date.now();
        }
        return doDomWait(false, domTime, domCount);
      } else {
        return true;
      }
    });
}

function doCommand(res, implicitTime = Date.now(), implicitCount = 0) {
  const { id, command, target, value } = PlaybackState.runningQueue[PlaybackState.currentPlayingIndex];

  let p = new Promise(function(resolve, reject) {
    let count = 0;
    let interval = setInterval(function() {
      if (count > 60) {
        reportError("Timed out after 30000ms");
        reject("Window not Found");
        clearInterval(interval);
      }
      if (!extCommand.getPageStatus()) {
        count++;
      } else {
        resolve();
        clearInterval(interval);
      }
    }, 500);
  });

  const parsedTarget = command === "open" ? new URL(target, baseUrl).href : target;
  return p.then(() => (
    extCommand.sendMessage(command, parsedTarget, value, isWindowMethodCommand(command))
  ))
    .then(function(result) {
      if (result.result !== "success") {
        // implicit
        if (result.result.match(/Element[\s\S]*?not found/)) {
          if (implicitTime && (Date.now() - implicitTime > 30000)) {
            reportError("Implicit Wait timed out after 30000ms");
            implicitCount = 0;
            implicitTime = "";
            PlaybackState.setCommandState(id, PlaybackStates.Failed, `Could not find ${parsedTarget}`);
          } else {
            implicitCount++;
            if (implicitCount == 1) {
              implicitTime = Date.now();
            }
<<<<<<< HEAD
            return doCommand(false, implicitTime, implicitCount);
=======
            PlaybackState.setCommandState(id, PlaybackStates.Pending, `Trying to find ${parsedTarget}...`);
            return doCommand(implicitTime, implicitCount);
>>>>>>> 3128ac80
          }
        }

        PlaybackState.setCommandState(id, PlaybackStates.Failed, result.result);
      } else {
        PlaybackState.setCommandState(id, PlaybackStates.Passed);
      }
    });
}

function doDelay() {
  return new Promise((res) => {
    if (PlaybackState.currentPlayingIndex + 1 === PlaybackState.runningQueue.length) {
      return res(true);
    } else {
      setTimeout(() => {
        return res(true);
      }, PlaybackState.delay);
    }
  });
}

function isReceivingEndError(reason) {
  return (reason == "TypeError: response is undefined" ||
    reason == "Error: Could not establish connection. Receiving end does not exist." ||
    // Below message is for Google Chrome
    reason.message == "Could not establish connection. Receiving end does not exist." ||
    // Google Chrome misspells "response"
    reason.message == "The message port closed before a reponse was received." ||
    reason.message == "The message port closed before a response was received." );
}

function isWindowMethodCommand(command) {
  return (command == "answerOnNextPrompt"
    || command == "chooseCancelOnNextPrompt"
    || command == "assertPrompt"
    || command == "chooseOkOnNextConfirmation"
    || command == "chooseCancelOnNextConfirmation"
    || command == "assertConfirmation"
    || command == "assertAlert");
}<|MERGE_RESOLUTION|>--- conflicted
+++ resolved
@@ -203,12 +203,8 @@
             if (implicitCount == 1) {
               implicitTime = Date.now();
             }
-<<<<<<< HEAD
+            PlaybackState.setCommandState(id, PlaybackStates.Pending, `Trying to find ${parsedTarget}...`);
             return doCommand(false, implicitTime, implicitCount);
-=======
-            PlaybackState.setCommandState(id, PlaybackStates.Pending, `Trying to find ${parsedTarget}...`);
-            return doCommand(implicitTime, implicitCount);
->>>>>>> 3128ac80
           }
         }
 
