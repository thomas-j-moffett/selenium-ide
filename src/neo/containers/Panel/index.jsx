import React from "react";
import { observable } from "mobx";
import { observer } from "mobx-react";
import { DragDropContext } from "react-dnd";
import HTML5Backend from "react-dnd-html5-backend";
import SplitPane from "react-split-pane";
import parser from "ua-parser-js";
import storage from "../../IO/storage";
import ProjectStore from "../../stores/domain/ProjectStore";
import seed from "../../stores/seed";
import modify from "../../side-effects/modify";
import ProjectHeader from "../../components/ProjectHeader";
import Navigation from "../Navigation";
import Editor from "../Editor";
import Console from "../Console";
import Modal from "../Modal";
import UiState from "../../stores/view/UiState";
import "../../styles/app.css";
import "../../styles/font.css";
import "../../styles/layout.css";
import "../../styles/resizer.css";

import { loadProject, saveProject } from "../../IO/filesystem";
import "../../IO/SideeX/record";
import "../../IO/SideeX/playback";

if (parser(window.navigator.userAgent).os.name === "Windows") {
  require("../../styles/scrollbar.css");
}

const project = observable(new ProjectStore());

UiState.setProject(project);

if (process.env.NODE_ENV === "production") {
  UiState.selectTest(project.createTestCase("Untitled"));
} else {
  seed(project);
}

modify(project);

@DragDropContext(HTML5Backend)
@observer export default class Panel extends React.Component {
  constructor(props) {
    super(props);
    this.state = { project };
    this.moveTest = this.moveTest.bind(this);
    this.resizeHandler = window.addEventListener("resize", this.handleResize.bind(this, window));
  }
  moveTest(testItem, destination) {
    const origin = this.state.project.suites.find((suite) => (suite.id === testItem.suite));
    const test = origin.tests.find(test => (test.id === testItem.id));

    destination.addTestCase(test);
    origin.removeTestCase(test);
  }
  handleResize(currWindow) {
    UiState.setWindowHeight(currWindow.innerHeight);
    storage.set({
      size: {
        height: currWindow.outerHeight,
        width: currWindow.outerWidth
      }
    });
  }
  componentWillUnmount() {
    window.removeEventListener(this.resizeHandler);
  }
  render() {
    return (
<<<<<<< HEAD
      <div className="container">
        <SplitPane
          split="horizontal"
          minSize={UiState.minContentHeight}
          maxSize={UiState.maxContentHeight}
          size={UiState.windowHeight - UiState.consoleHeight}
          onChange={(size) => UiState.resizeConsole(window.innerHeight - size)}>
          <div className="wrapper">
            <ProjectHeader
              title={this.state.project.name}
              changed={this.state.project.modified}
              changeName={this.state.project.changeName}
              load={loadProject.bind(undefined, project)}
              save={() => saveProject(project)}
            />
            <div className="content">
              <Navigation
                tests={UiState.filteredTests}
                suites={this.state.project.suites}
                createSuite={this.createSuite}
                removeSuite={this.state.project.deleteSuite}
                createTest={this.createTest}
                moveTest={this.moveTest}
                deleteTest={this.deleteTest}
              />
              <Editor
                url={this.state.project.url}
                urls={this.state.project.urls}
                setUrl={this.state.project.setUrl}
                test={UiState.selectedTest.test}
              />
            </div>
          </div>
          <Console />
        </SplitPane>
=======
      <div>
        <ProjectHeader
          title={this.state.project.name}
          changed={this.state.project.modified}
          changeName={this.state.project.changeName}
          load={loadProject.bind(undefined, project)}
          save={() => saveProject(project)}
        />
        <div style={{
          float: "left"
        }}>
          <Navigation
            tests={UiState.filteredTests}
            suites={this.state.project.suites}
            createSuite={this.createSuite}
            createTest={this.createTest}
            moveTest={this.moveTest}
            deleteTest={this.deleteTest}
          />
        </div>
        <Editor
          url={this.state.project.url}
          urls={this.state.project.urls}
          setUrl={this.state.project.setUrl}
          test={UiState.selectedTest.test}
        />
        <div style={{
          clear: "left"
        }}></div>
        <Console />
>>>>>>> 78565920
        <Modal project={this.state.project} />
      </div>
    );
  }
}<|MERGE_RESOLUTION|>--- conflicted
+++ resolved
@@ -69,7 +69,6 @@
   }
   render() {
     return (
-<<<<<<< HEAD
       <div className="container">
         <SplitPane
           split="horizontal"
@@ -105,38 +104,6 @@
           </div>
           <Console />
         </SplitPane>
-=======
-      <div>
-        <ProjectHeader
-          title={this.state.project.name}
-          changed={this.state.project.modified}
-          changeName={this.state.project.changeName}
-          load={loadProject.bind(undefined, project)}
-          save={() => saveProject(project)}
-        />
-        <div style={{
-          float: "left"
-        }}>
-          <Navigation
-            tests={UiState.filteredTests}
-            suites={this.state.project.suites}
-            createSuite={this.createSuite}
-            createTest={this.createTest}
-            moveTest={this.moveTest}
-            deleteTest={this.deleteTest}
-          />
-        </div>
-        <Editor
-          url={this.state.project.url}
-          urls={this.state.project.urls}
-          setUrl={this.state.project.setUrl}
-          test={UiState.selectedTest.test}
-        />
-        <div style={{
-          clear: "left"
-        }}></div>
-        <Console />
->>>>>>> 78565920
         <Modal project={this.state.project} />
       </div>
     );
