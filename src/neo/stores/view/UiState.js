import { action, computed, observable } from "mobx";
import SuiteState from "./SuiteState";

class UiState {
  @observable selectedTest = {};
  @observable selectedCommand = null;
  @observable filterTerm = "";
  @observable dragInProgress = false;
  @observable clipboard = null;

<<<<<<< HEAD
  constructor() {
    this.suiteStates = {};
    this.filterFunction = this.filterFunction.bind(this);
    this.addStateForSuite = this.addStateForSuite.bind(this);
    this.copyToClipboard = this.copyToClipboard.bind(this);
    this.selectTest = this.selectTest.bind(this);
    this.selectCommand = this.selectCommand.bind(this);
    this.changeFilter = this.changeFilter.bind(this);
    this.setDrag = this.setDrag.bind(this);
    this.editSuite = this.editSuite.bind(this);
  }

  @computed get filteredTests() {
    return this._project.tests.filter(this.filterFunction);
  }

  @action copyToClipboard(item) {
=======
  @action.bound copyToClipboard(item) {
>>>>>>> 4c2cbc98
    this.clipboard = item;
  }

  @action.bound selectTest(testId, suiteId) {
    this.selectedTest = { testId, suiteId };
  }

  @action.bound selectCommand(command) {
    this.selectedCommand = command;
  }

  @action.bound changeFilter(term) {
    this.filterTerm = term;
  }

  @action.bound setDrag(dragProgress) {
    this.dragInProgress = dragProgress;
  }
<<<<<<< HEAD

  @action editSuite(suite) {
    this.editedSuite = suite;
  }

  addStateForSuite(suite) {
    this.suiteStates[suite.id] = new SuiteState(this, suite);
  }

  filterFunction({name}) {
    return (name.indexOf(this.filterTerm) !== -1);
  }
=======
>>>>>>> 4c2cbc98
}

if (!window._state) window._state = new UiState();

export default window._state;<|MERGE_RESOLUTION|>--- conflicted
+++ resolved
@@ -8,27 +8,16 @@
   @observable dragInProgress = false;
   @observable clipboard = null;
 
-<<<<<<< HEAD
   constructor() {
     this.suiteStates = {};
     this.filterFunction = this.filterFunction.bind(this);
-    this.addStateForSuite = this.addStateForSuite.bind(this);
-    this.copyToClipboard = this.copyToClipboard.bind(this);
-    this.selectTest = this.selectTest.bind(this);
-    this.selectCommand = this.selectCommand.bind(this);
-    this.changeFilter = this.changeFilter.bind(this);
-    this.setDrag = this.setDrag.bind(this);
-    this.editSuite = this.editSuite.bind(this);
   }
 
   @computed get filteredTests() {
     return this._project.tests.filter(this.filterFunction);
   }
 
-  @action copyToClipboard(item) {
-=======
   @action.bound copyToClipboard(item) {
->>>>>>> 4c2cbc98
     this.clipboard = item;
   }
 
@@ -47,11 +36,6 @@
   @action.bound setDrag(dragProgress) {
     this.dragInProgress = dragProgress;
   }
-<<<<<<< HEAD
-
-  @action editSuite(suite) {
-    this.editedSuite = suite;
-  }
 
   addStateForSuite(suite) {
     this.suiteStates[suite.id] = new SuiteState(this, suite);
@@ -60,8 +44,6 @@
   filterFunction({name}) {
     return (name.indexOf(this.filterTerm) !== -1);
   }
-=======
->>>>>>> 4c2cbc98
 }
 
 if (!window._state) window._state = new UiState();
